"""Setup for notnorm."""

from os import path
from setuptools import setup


def long_description():
    """Autogen description from readme."""
    this_directory = path.abspath(path.dirname(__file__))
    with open(path.join(this_directory, 'README.md')) as readme_f:
        contents = readme_f.read()
        return contents


setup(
    name='notanorm',
<<<<<<< HEAD
    version='3.1.3',
=======
    version='3.2.0',
>>>>>>> 80f6bb50
    description='DB wrapper library',
    packages=['notanorm'],
    url="https://github.com/AtakamaLLC/notanorm",
    long_description=long_description(),
    long_description_content_type="text/markdown",
    setup_requires=['wheel'],
    classifiers=[
        'Development Status :: 5 - Production/Stable',
        'Intended Audience :: Developers',
        'License :: OSI Approved :: MIT License',
        'Operating System :: MacOS',
        'Operating System :: Microsoft :: Windows',
        'Operating System :: POSIX',
        'Programming Language :: Python :: 3',
        'Topic :: Software Development',
        'Topic :: Utilities',
    ],
)<|MERGE_RESOLUTION|>--- conflicted
+++ resolved
@@ -14,11 +14,7 @@
 
 setup(
     name='notanorm',
-<<<<<<< HEAD
-    version='3.1.3',
-=======
-    version='3.2.0',
->>>>>>> 80f6bb50
+    version='3.2.1',
     description='DB wrapper library',
     packages=['notanorm'],
     url="https://github.com/AtakamaLLC/notanorm",
