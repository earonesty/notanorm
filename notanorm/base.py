"""Handle common database functionality.

NOTE: Make sure to close the db handle when you are done.
"""
import contextlib
import os
import time
import random
import threading
import logging
from dataclasses import dataclass
from collections import defaultdict
from abc import ABC, abstractmethod
from typing import (
    Dict,
    List,
    Type,
    Any,
    Tuple,
    Generator,
    TypeVar,
    Optional,
    Callable,
    Union,
)

from .errors import (
    OperationalError,
    MoreThanOneError,
    DbClosedError,
    UnknownPrimaryError,
    UnknownColumnError,
)
from .model import DbModel, DbTable
from . import errors as err


log = logging.getLogger(__name__)


def is_list(obj):
    """Determine if object is list-like, as opposed to string or bytes-like."""
    return isinstance(obj, (list, set, tuple))


def is_dict(obj):
    """Determine if object is dict-like."""
    return isinstance(obj, (dict,))


def del_all(mapping, to_remove):
    """Remove list of elements from mapping."""
    for key in to_remove:
        del mapping[key]


def prune_keys(tuple_list: List[Tuple[str, Any]], to_remove: set):
    """Return list without elements"""
    return [(key, val) for key, val in tuple_list if key not in to_remove]


def parse_bool(field_name: str, value: str) -> bool:
    value_lower = value.lower()

    truthy = value_lower == "true"
    falsey = value_lower == "false"

    if not (truthy or falsey):
        raise ValueError(f"{field_name} must be a boolean, not {value}")

    return truthy


@dataclass
class ReconnectionArgs:
    failure_callback: Optional[Callable[[], None]] = None
    max_reconnect_attempts: int = 8
    reconnect_backoff_start: float = 0.1  # seconds
    reconnect_backoff_factor: float = 2
    jitter: bool = True


class FakeCursor:
    rowcount = 0
    lastrowid = 0

    @staticmethod
    def fetchall():
        return []

    @staticmethod
    def close():
        pass


class CIKey(str):
    def __eq__(self, other):
        return other.lower() == self.lower()

    def __hash__(self):
        return hash(self.lower())


class Op:
    def __init__(self, op: str, val: Any):
        self.op = op
        self.val = val

    def __repr__(self) -> str:
        return f"Op({self.op!r}, {self.val!r})"

    def __eq__(self, o: Any) -> bool:
        if not isinstance(o, Op):
            return False

        return self.op == o.op and self.val == o.val


class BaseQ(ABC):
    fields: List[str]
    field_map: Dict[str, str]

    def __init__(self, db: "DbBase"):
        self.db = db

    @classmethod
    def unique_name(cls):
        return os.urandom(16).hex()

    @abstractmethod
    def resolve_field(self, field: str):
        ...

    def field_sql(self):
        if not self.fields:
            return "*"

        if not self.field_map:
            return ",".join(self.db.quote_key(fd) for fd in self.fields)

        return self.db.field_sql_from_map(self.field_map)


BaseQType = TypeVar("BaseQType", bound=BaseQ)


class SubQ(BaseQ):
    def __init__(
        self,
        db: "DbBase",
        table: Union[str, "SubQ"],
        sql: str,
        vals: List[Any] = (),
        alias=None,
        fields=None,
    ):
        alias = alias or (table if table is str else "subq") + "_" + self.unique_name()

        super().__init__(db)

        self.sql = sql
        self.vals = vals
        self.alias = alias
        self.fields = fields or []
        self.field_map = {}

        if type(table) is SubQ:
            self.table = table.table
        else:
            self.table = table

    def resolve_field(self, field: str):
        if self.fields and field not in self.fields:
            raise UnknownColumnError(f"{field} not found in {self.fields}")
        return self.alias + "." + field


class JoinQ(BaseQ):
    def __init__(
        self,
        db: "T",
        join_type: str,
        tab1: Union[str, BaseQType],
        tab2: Union[str, BaseQType],
        on: dict,
        fields: Union[dict, list],
    ):
        super().__init__(db)

        self.join_type = join_type
        self.tab1 = tab1
        self.tab2 = tab2
        self.on = on
        self.vals = []
        self.__sql = ""
        self.__field_map = fields if type(fields) is dict else {}
        self.__fields = fields if type(fields) is list else []

    def __resolve_if_needed(self):
        if not self.__sql:
            self.resolve()

    @property
    def sql(self) -> str:
        self.__resolve_if_needed()
        return self.__sql

    @property
    def fields(self) -> list:
        self.__resolve_if_needed()
        return self.__fields

    @property
    def field_map(self) -> dict:
        self.__resolve_if_needed()
        return self.__field_map

    def flat_tabs(self) -> Generator[Tuple[Union[str, SubQ], "JoinQ"], None, None]:
        """Returns an inordered generator of all tables in all joins.

        Second part of the tuple is the join that referenced them."""
        for tab in [self.tab1, self.tab2]:
            if tab is self.tab1:
                join = None
            else:
                join = self

            if type(tab) is JoinQ:
                for sub_tab, subj in tab.flat_tabs():
                    yield sub_tab, subj or join
            else:
                yield tab, join

    def resolve_field(self, field: str):
        ret = None
        for tab in (self.tab1, self.tab2):
            if field in self.db.get_subq_col_names(tab):
                if ret is not None:
                    raise UnknownColumnError(
                        f"{field} found both in {self.tab1} and {self.tab2}, ambiguous join!"
                    )
                ret = tab + "." + field
        if ret is not None:
            return ret
        raise UnknownColumnError(f"{field} not found in {self.tab1} or {self.tab2}")

    @staticmethod
    def tab_to_sql(tab) -> [str, list]:
        if type(tab) is SubQ:
            return "(" + tab.sql + ") as " + tab.alias, tab.vals
        return tab, []

    def resolve(self, ambig_cols=None):
        flat_tabs = list(self.flat_tabs())

        if ambig_cols is None:
            all_cols = defaultdict(lambda: 0)

            for tab, _ in flat_tabs:
                for col in self.db.get_subq_col_names(tab):
                    all_cols[col] += 1
            ambig_cols = {k for k, v in all_cols.items() if v > 1}

        sql = ""
        vals = []
        for tab, join in flat_tabs:
            tab_sql, tab_vals = self.tab_to_sql(tab)
            if not sql:
                sql = tab_sql
            else:
                sql += " " + join.join_type + " join " + tab_sql
                on_sql = join.get_on_sql()
                sql += " on " + on_sql

            vals += tab_vals

        self.vals = vals

        self.__sql = sql

        if self.field_map:
            self.__fields = list(self.field_map.keys())
            return

        fields = []
        field_map = {}

        wild = not ambig_cols
        if not wild:
            for tab, _ in flat_tabs:
                cols = self.db.get_subq_col_names(tab)
                for col in cols:
                    if col in ambig_cols:
                        alias = (tab if type(tab) is str else tab.alias) + "." + col
                        if col in self.on and type(tab) is str:
                            field_map[col] = alias
                            field = col
                        else:
                            field_map[alias] = alias
                            field = alias
                    else:
                        field_map[col] = col
                        field = col
                    fields.append(field)
        self.__fields = fields
        self.__field_map = field_map

    def get_on_sql(self):
        on_sql = ""
        for k, v in self.on.items():
            on_sql += " and " if on_sql else ""
            k = self.__resolve_on_field(k, self.tab1)
            v = self.__resolve_on_field(v, self.tab2)
            on_sql += k + "=" + v
        return on_sql

    def __resolve_on_field(self, k, tab):
        k = k.replace("__", ".")
        if "." not in k:
            if type(tab) is str:
                k = tab + "." + k
            else:
                k = tab.resolve_field(k)
        k = self.db.auto_quote(k)
        return k


QueryValueType = Union[Op, SubQ, List["QueryValueType"], str, int, float, bytes, None]
QueryDictType = Dict[str, QueryValueType]
QueryListType = List[QueryDictType]
WhereClauseType = Union[QueryDictType, QueryListType]
WhereKwargsType = Union[QueryValueType, QueryListType]


class And(QueryListType):
    """This list is "AND"'d in the resulting query:

    Dict is field, op
    """


class Or(QueryListType):
    """This list is "OR"'d in the resulting query:

    Dict is field, op
    """


class AlreadyAliased(str):
    pass


class DbRow(dict):
    """Default row factory.

    Elements accessible via string or int key getters.
    Elements accessible as attributes
    Case insensitive access
    Case preserving setters

    For access to the case-preserved keys use:
        row.items()
        row.keys()
        or row._asdict()

    For case-insensitive access for "key" use:
        row.key
        row["key"]

    Access to __dict__ is deprecated (and slow, it makes a case-preserved copy)
    """

    __vals = None

    # noinspection PyDefaultArgument
    def __init__(self, dct={}):  # pylint: disable=dangerous-default-value
        super().__init__()
        for k, v in dct.items():
            super().__setitem__(CIKey(k), v)

    @property
    def __dict__(self):
        return self._asdict()

    def __getattr__(self, key):
        try:
            return self[key]
        except KeyError:
            # allow user to refer to table.field as table__field
            return self[key.replace("__", ".")]

    def __setattr__(self, key, val):
        alt_key = key.replace("__", ".")
        if alt_key in self:
            key = alt_key
        self[key] = val

    def __getitem__(self, key):
        if type(key) is int:  # pylint: disable=unidiomatic-typecheck
            return self._aslist()[key]
        return super().__getitem__(CIKey(key))

    def __setitem__(self, key, val):
        return super().__setitem__(CIKey(key), val)

    def __getstate__(self):
        return self._asdict()

    def __setstate__(self, state):
        for k, v in state.items():
            super().__setitem__(CIKey(k), v)

    def __contains__(self, key):
        return super().__contains__(CIKey(key))

    def _asdict(self):
        """Warning: this is inefficient.   But also it's not needed.  Just access the container itself."""
        return {k: v for k, v in self.__items()}

    def __items(self):
        return ((str(k), v) for k, v in super().items() if k[0:2] != "__")

    def items(self):
        return list(self.__items())

    def keys(self):
        return list(k for k, _v in self.__items())

    def values(self):
        return list(v for _k, v in self.__items())

    def _aslist(self):
        if not self.__vals:
            self["__vals"] = self.values()
        return self["__vals"]


# noinspection PyProtectedMember
class DbTxGuard:
    def __init__(self, db: "DbBase"):
        self.db = db
        self.lock = self.db.r_lock

    def __enter__(self):
        if not self.lock.acquire(timeout=self.db.timeout):
            # raise the same sort of error
            raise OperationalError("database table is locked")
        if not self.db._transaction:
            self.db._begin(self.db._conn_p)
        self.db._transaction += 1
        return self.db

    def __exit__(self, exc_type, value, _traceback):
        self.db._transaction -= 1
        if not self.db._transaction:  # pylint: disable=protected-access
            # if the connection dropped... we can't roll back or commit
            if self.db._conn_p:
                if exc_type:
                    self.db._rollback(self.db._conn_p)
                else:
                    self.db._commit(self.db._conn_p)
        self.lock.release()


T = TypeVar("T", bound="DbBase")


# noinspection PyMethodMayBeStatic
class DbBase(
    ABC
):  # pylint: disable=too-many-public-methods, too-many-instance-attributes
    """Abstract base class for database connections."""

    __known_drivers = {}
    uri_name = None
    uri_conn_func = None
    placeholder = "?"
    default_values = "default values"
    debug_sql = None
    debug_args = None
    r_lock = None
    use_pooled_locks = False
    use_collation_locks = False
    __lock_pool = defaultdict(threading.RLock)

    @property
    def timeout(self):
        # total timeout for connections == geometric sum
        return self.reconnect_backoff_start * (
            (1 - self.reconnect_backoff_factor**self.max_reconnect_attempts)
            / (1 - self.reconnect_backoff_factor)
        )

    def _lock_key(self, *args, **kws):
        raise RuntimeError(
            "define _lock_key in your subclass if use_pooled_locks is enabled"
        )

    def __init__(
        self, *args, reconnection_args: Optional[ReconnectionArgs] = None, **kws
    ):
        recon_args = reconnection_args or ReconnectionArgs()
        self.max_reconnect_attempts = recon_args.max_reconnect_attempts
        self.reconnect_backoff_start = recon_args.reconnect_backoff_start
        self.reconnect_backoff_factor = recon_args.reconnect_backoff_factor
        self.recon_failure_cb = recon_args.failure_callback
        self.recon_jitter = recon_args.jitter

        self.__capture = None
        self.__capture_exec = None
        self.__capture_stmts = []
        assert self.reconnect_backoff_factor > 1
        self.__closed = False
        self._conn_p = None
        self._conn_args = args
        self._conn_kws = kws
        if self.use_pooled_locks:
            self.r_lock = self.__lock_pool[self._lock_key(*args, **kws)]
        else:
            self.r_lock = threading.RLock()
        self.__primary_cache = {}
        self.__model_cache: Optional[DbModel] = None
        self.__classes = {}
        self._transaction = 0
        self._conn()

    def __init_subclass__(cls: "DbBase", **kwargs):
        if cls.uri_name and cls.uri_name not in cls.__known_drivers:
            cls.register_driver(cls, cls.uri_name)

        if cls.__name__ not in cls.__known_drivers:
            cls.register_driver(cls, cls.__name__)

    @classmethod
    def get_driver_by_name(cls, name) -> Type["DbBase"]:
        return cls.__known_drivers.get(name)

    @classmethod
    def register_driver(cls, sub, name):
        cls.__known_drivers[name] = sub

    @classmethod
    def uri_adjust(cls, args: List, kws: Dict):
        """Modify the url-parsed and keywords before they are passed to the driver.

        For example, a keyword: `?port=50` might need conversion to an integer.

        Or a parameter might need to be positional.

        Or positional args (url path parameters) might need conversion to keywords.

        Ideally, adjustment of the URI parsed args and keywords should be minimal,
        so the user can rely on the documentation of the underlying database
        connection.
        """

    def transaction(self):
        return DbTxGuard(self)

    def __enter__(self):
        return self

    def __exit__(self, exc_type, _exc_val, _exc_tb):
        self.close()

    def _begin(self, conn):
        """Override if needed, just calls begin() on the connection."""
        conn.begin()

    def _commit(self, conn):
        """Override if needed, just calls commit() on the connection."""
        conn.commit()

    def _rollback(self, conn):
        """Override if needed, just calls rollback() on the connection."""
        conn.rollback()

    # must implement
    @abstractmethod
    def _get_primary(self, table):
        pass

    @abstractmethod
    def _connect(self, *args, **kws):
        pass

    @staticmethod
    def translate_error(exp):
        return exp

    # can override
    def _cursor(self, conn):
        return conn.cursor()

    @property
    def connection_args(self):
        return self._conn_args, self._conn_kws

    def _conn(self):
        if not self._conn_p:
            if self.__closed:
                raise DbClosedError
            self._conn_p = self._connect(*self._conn_args, **self._conn_kws)
            if not self._conn_p:
                raise ValueError(
                    "No connection returned by _connect for %s" % type(self)
                )
        return self._conn_p

    @property
    def closed(self) -> bool:
        return self.__closed

    @property
    def uri(self) -> str:
        """Uri that represents a copy of my connection"""
        return (
            self.uri_name
            + ":"
            + ",".join(str(v) for v in self._conn_args)
            + ",".join(k + "=" + str(v) for k, v in self._conn_kws.items())
        )

    def clone(self: T) -> T:
        """Make a copy of my connection"""
        return type(self)(*self._conn_args, **self._conn_kws)

    def model(self) -> DbModel:
        raise RuntimeError("Generic models not supported")

    def ddl_stmts_from_model(self, model: DbModel):
        with self.capture_sql() as cap:
            self.create_model(model)
        return cap

    def ddl_from_model(self, model: DbModel):
        res = ""
        for sql, params in self.ddl_stmts_from_model(model):
            assert not params, "Ddl parameter expansion is not supported"
            res += sql + ";\n"
        return res

    @staticmethod
    def simplify_model(model: DbModel) -> DbModel:
        """Override if you want to allow model comparisons.

        For example, if you have a model that defines a fixed-width char, but your db ignores
        fixed-with chars, you can remove or normalize the fixed-width flag in the model.
        """
        return model

    @contextlib.contextmanager
    def capture_sql(
        self, execute=False
    ) -> Generator[List[Tuple[str, Tuple[Any, ...]]], None, None]:
        self.__capture = True
        self.__capture_exec = execute
        self.__capture_stmts = []
        try:
            yield self.__capture_stmts
        finally:
            self.__capture = False

    def create_model(self, model: DbModel, ignore_existing=False):
        for name, schema in model.items():
            self.create_table(name, schema, ignore_existing)

    def create_table(self, name, schema: DbTable, ignore_existing=False):
        raise RuntimeError("Generic models not supported")

    def create_indexes(self, name, schema: DbTable, ignore_existing=False):
        raise RuntimeError("Generic models not supported")

    def executescript(self, sql):
        self.execute(sql, _script=True)

    @staticmethod
    def _executemany(cursor, sql: str):
        return cursor.execute(sql)

    @staticmethod
    def _executeone(cursor, sql: str, parameters: Tuple[Any, ...]):
        return cursor.execute(sql, parameters)

    def execute_ddl(self, sql: str, *dialect: str, ignore_existing=True):
        # import here cuz not always avail
        dialect = dialect or ("mysql",)
        from notanorm.ddl_helper import model_from_ddl

        model = model_from_ddl(sql, *dialect)
        self.create_model(model, ignore_existing=ignore_existing)

        return model

    def clear_model_cache(self):
        self.__model_cache = None

    def execute(self, sql: str, parameters=(), _script=False, write=True):
        if "alter " in sql.lower() or "create " in sql.lower():
            self.__model_cache = None

        self.__debug_sql(sql, parameters)

        if self.__capture:
            self.__capture_stmts.append((sql, parameters))
            if not self.__capture_exec:
                return FakeCursor()

        backoff = self.reconnect_backoff_start
        for tries in range(self.max_reconnect_attempts):
            cursor = None

            try:
                with self.r_lock:
                    cursor = self._cursor(self._conn())
                    if _script:
                        assert not parameters, "Script isn't compatible with parameters"
                        self._executemany(cursor, sql)
                    else:
                        self._executeone(cursor, sql, parameters)
                    break

            except Exception as exp:  # pylint: disable=broad-except
                if cursor:
                    # cursor will be automatically closed on del, but better to do it explicitly
                    # Some tools, like pytest, will capture locals, which may keep the cursor
                    # alive indefinitely
                    try:
                        cursor.close()
                    except Exception as close_exc:
                        log.debug("Failed to close temp cursor: %r", close_exc)

                was = exp
                exp = self.translate_error(exp)
                log.debug("exception %s -> %s", repr(was), repr(exp))
                if isinstance(exp, err.DbConnectionError):
                    self._conn_p = None
                    if tries == self.max_reconnect_attempts - 1:
                        if self.recon_failure_cb is not None:
                            try:
                                self.recon_failure_cb()
                            except Exception:  # noqa
                                log.exception("Exception in recon_failure_cb")
                        raise
                    sleep_time = backoff
                    if self.recon_jitter:
                        sleep_time = random.uniform(sleep_time * 0.5, sleep_time * 1.5)
                    time.sleep(sleep_time)
                    backoff *= self.reconnect_backoff_factor
                else:
                    raise exp
        return cursor

    def close(self):
        if self.r_lock:
            with self.r_lock:
                if self._conn_p:
                    self._conn_p.close()
                    self.__closed = True
                    self._conn_p = None

    # probably don't override these

    def __is_primary(self, table, field):
        return field in self.primary_fields(table)

    def primary_fields(self, table):
        if table not in self.__primary_cache:
            self.__primary_cache[table] = self._get_primary(table)
        return self.__primary_cache[table]

    class RetList(list):
        rowcount = None
        lastrowid = None

    def register_class(self, table, cls):
        """Class will be used instead of Row object.  Must accept kw args for every table col"""
        self.__classes[table] = cls

    def unregister_class(self, table):
        """Class will no longer be used"""
        self.__classes.pop(table, None)

    def __debug_sql(self, sql, args):
        self.debug_sql = sql + ";"
        self.debug_args = args
        log.debug("SQL: %s, ARGS%s", sql, str(args))

    def query_gen(self, sql: str, *args, factory=None) -> Generator[DbRow, None, None]:
        """Same as query, but returns a generator."""
        try:
            fetch = self.execute(sql, tuple(args), write=False)
        except Exception as ex:
            log.debug("sql query %s, error %s", sql, repr(ex))
            raise

        try:
            while True:
                if self.use_collation_locks:
                    with self.r_lock:
                        row = fetch.fetchone()
                else:
                    row = fetch.fetchone()
                if row is None:
                    break
                if factory:
                    row = factory(**row)
                else:
                    if type(row) is not DbRow:
                        row = DbRow(row)
                yield row
            fetch = None
        finally:
            if fetch:
                fetch.close()

    def query(self, sql: str, *args, factory=None) -> List[DbRow]:
        """Run sql, pass args, optionally use factory for each row (cols passed as kwargs)"""
        fetch = None

        ret = self.RetList()

        with self.r_lock:
            try:
                done = False
                fetch = self.execute(sql, tuple(args), write=False)
                rows = fetch.fetchall() if fetch else []
                done = True
            except Exception as ex:
                log.debug("sql %s, error %s", sql, repr(ex))
                raise
            finally:
                if fetch and not done:
                    fetch.close()

        for row in rows:
            if factory:
                row = factory(**row)
            else:
                if type(row) is not DbRow:
                    row = DbRow(row)
            ret.append(row)

        ret.rowcount = fetch.rowcount
        ret.lastrowid = fetch.lastrowid

        return ret

    def _insql(self, table: str, ins=None, **vals):
        if ins:
            vals.update(ins)

        sql = "insert into " + self.quote_key(table)

        if vals:
            sql += "("
            sql += ",".join([self.quote_keys(k) for k in vals.keys()])
            sql += ")"

            sql += " values ("
            sql += ",".join([self.placeholder for _ in vals.keys()])
            sql += ")"
        else:
            sql += " " + self.default_values

        return sql, vals.values()

    def insert(self, table: str, ins=None, **vals):
        sql, vals = self._insql(table, ins, **vals)
        return self.execute(sql, tuple(vals))

    def auto_quote(self, key: str):
        return (
            self.quote_field_or_func(key)
            if type(key) is AlreadyAliased
            else self.quote_keys(key)
        )

    @classmethod
    def quote_field_or_func(cls, key: str) -> str:
        if "(" in key or "*" in key:
            return key
        return cls.quote_key(key)

    @classmethod
    def quote_key(cls, key: str) -> str:
        return '"' + key + '"'

    @classmethod
    def quote_keys(cls, key):
        return ".".join([cls.quote_field_or_func(k) for k in key.split(".")])

    @staticmethod
    def _op_from_val(val):
        if isinstance(val, Op):
            return val
        return Op("=", val)

    def _where(self, where, field_map=None):
        sql, vals = self._where_base(where, field_map)
        if not sql:
            return "", ()
        return " where " + sql, vals

    def _where_base(self, where, field_map=None, is_and=False):
        if not where:
            return "", []

        if type(where) is And:
            sql, vals = self._where_base(Or(where), field_map, is_and=True)
        elif is_list(where):
            sql = ""
            vals = []
            for ent in where:
                sub_sql, sub_vals = self._where_base(ent, field_map)
                op = "and" if is_and else "or"
                if sql:
                    sql = sql + " " + op + " (" + sub_sql + ")"
                else:
                    sql = sub_sql
                vals = vals + sub_vals
        else:
            sql, vals = self._where_items(list(where.items()), field_map)

        return sql, vals

    def _where_items(self, where_items: List[Tuple[str, QueryValueType]], field_map):
        none_keys = [key for key, val in where_items if val is None]
        list_keys = [(key, val) for key, val in where_items if is_list(val)]
        subq_keys = [(key, val) for key, val in where_items if type(val) is SubQ]

        where_items = prune_keys(
            where_items,
            set(none_keys)
            | set(k[0] for k in list_keys)
            | set(k[0] for k in subq_keys),
        )

        where = [(k.replace("__", "."), v) for k, v in where_items]

        field_map = field_map or {}
        sql = " and ".join(
            [
                (
                    self.quote_key(field_map[key])
                    if key in field_map and type(field_map[key]) is AlreadyAliased
                    else self.quote_keys(field_map[key])
                    if key in field_map
                    else self.quote_keys(key)
                )
                + self._op_from_val(val).op
                + self.placeholder
                for key, val in where
            ]
        )

        if none_keys:
            if sql:
                sql += " and "
            sql += " and ".join(
                [self.quote_keys(key) + " is NULL" for key in none_keys]
            )

        vals = [self._op_from_val(val).val for _, val in where]
        if list_keys:
            vals = list(vals)
            for key, lst in list_keys:
                placeholders = ",".join([self.placeholder] * len(lst))
                if sql:
                    sql += " and "
                sql += self.quote_keys(key) + " in (" + placeholders + ")"
                for val in lst:
                    vals.append(val)
        if subq_keys:
            for key, subq in subq_keys:
                if sql:
                    sql += " and "
                sql += self.quote_keys(key) + " in (" + subq.sql + ")"
                for val in subq.vals:
                    vals.append(val)
        return sql, vals

    def select_to_query(
        self,
        table: Union[str, BaseQType],
        *,
<<<<<<< HEAD
        fields,
        dict_where,
        _order_by,
        _limit,
        _group_by,
        **where,
=======
        fields: Union[Dict[str, str], List[str]],
        dict_where: WhereClauseType,
        order_by,
        _limit,
        **where: WhereKwargsType,
>>>>>>> 14f4385c
    ):
        sql = "select "

        base_table = table.table if type(table) is SubQ else table

        if isinstance(fields, dict) and not where and dict_where is None:
            dict_where = fields
            fields = None

        if dict_where is not None and where:
            raise ValueError("Dict where cannot be mixed with kwargs")

        if dict_where is not None:
            where = dict_where

        vals = []

        fac = self.__classes.get(base_table)
        factory = where.pop("__class", fac) if is_dict(where) else fac

        field_map = None
        if not fields:
            if type(table) in (JoinQ, SubQ):
                sql += table.field_sql()
            else:
                sql += "*"
        else:
            if isinstance(fields, dict):
                field_map = fields
                sql += self.field_sql_from_map(fields)
            else:
                sql += ",".join(self.auto_quote(key) for key in fields)

        if type(table) is JoinQ:
            sql += " from " + table.sql
            vals += table.vals
            field_map = table.field_map
        elif type(table) is SubQ:
            sql += " from (" + table.sql + ") as " + table.alias
            vals += table.vals
            field_map = table.field_map
        elif " join " not in table.lower():
            sql += " from " + self.quote_key(table)
        else:
            sql += " from " + table

        where, where_vals = self._where(where, field_map)
        sql += where
        vals += where_vals

        if _group_by is not None:
            sql += " " + self.group_by_query(_group_by)

        if _order_by:
            sql += " " + self.order_by_query(_order_by)

        if _limit is not None:
            sql += " " + self.limit_query(_limit)

        return sql, vals, factory

    def order_by_query(self, _order_by):
        if isinstance(_order_by, str):
            _order_by = [_order_by]
        order_by_fd = ",".join(_order_by)
        # todo: limit order_by more strictly
        assert ";" not in order_by_fd
        return "order by " + order_by_fd

    def group_by_query(self, group_by):
        gb = ",".join([group_by] if type(group_by) is str else group_by)
        return f"group by {gb}"

    def limit_query(self, limit):
        try:
            offset, rows = limit
            return f"limit {offset}, {rows}"
        except TypeError:
            return f"limit {limit}"

    def select(
        self,
        table: Union[str, BaseQType],
        fields=None,
        _where=None,
        *,
        order_by=None,
        _order_by=None,
        _limit=None,
<<<<<<< HEAD
        _group_by=None,
        **where,
=======
        **where: WhereKwargsType,
>>>>>>> 14f4385c
    ) -> List[DbRow]:
        """Select from table (or join) using fields (or *) and where (vals can be list or none).
        __class keyword optionally replaces Row obj.

        Special params:

        fields: list of fields or dict of field-mappings*
        _where: dict of condition clauses, can be used instead of keyword args
        order_by: string, "colname asc" or "colname desc"
        _limit: number limiting rows or tuple of (offset, limit)
        _group_by: group_by clause


        If a dict is used as a positional in the 2nd arg, and there are no other where clauses,
        this is a where clause, not a fields arg.
        """
        sql, vals, factory = self.select_to_query(
            table,
            fields=fields,
            dict_where=_where,
            _order_by=order_by or _order_by,
            _limit=_limit,
            _group_by=_group_by,
            **where,
        )
        return self.query(sql, *vals, factory=factory)

    def subq(
        self,
        table: Union[str, BaseQType],
        fields=None,
        _where=None,
        *,
        order_by=None,
        _order_by=None,
        _limit=None,
        _group_by=None,
        _alias=None,
        **where: WhereKwargsType,
    ) -> SubQ:
        """Subquery from table (or join) using fields (or *) and where (vals can be list or none).
        Same params as select.
        """
        sql, vals, factory = self.select_to_query(
            table,
            fields=fields,
            dict_where=_where,
            _order_by=order_by or _order_by,
            _limit=_limit,
            _group_by=_group_by,
            **where,
        )
        return SubQ(
            self,
            table,
            sql,
            vals,
            _alias,
            fields=fields or getattr(table, "fields", None),
        )

    def join(
        self,
        tab1: Union[str, BaseQType],
        tab2: Union[str, BaseQType],
        _on=None,
        *,
        fields=None,
        **on,
    ) -> JoinQ:
        return self._join("inner", tab1, tab2, _on, fields=fields, **on)

    def left_join(
        self,
        tab1: Union[str, BaseQType],
        tab2: Union[str, BaseQType],
        _on=None,
        *,
        fields=None,
        **on,
    ):
        return self._join("left", tab1, tab2, _on, fields=fields, **on)

    def right_join(
        self,
        tab1: Union[str, BaseQType],
        tab2: Union[str, BaseQType],
        _on=None,
        *,
        fields=None,
        **on,
    ):
        return self._join("right", tab1, tab2, _on, fields=fields, **on)

    def _join(
        self,
        join_type: str,
        tab1: Union[str, BaseQType],
        tab2: Union[str, BaseQType],
        _on: Optional[Dict[str, str]] = None,
        *,
        fields=None,
        **on,
    ):
        """Subquery from table (or join) using fields (or *) and where (vals can be list or none)."""
        on.update(_on if _on else {})
        return JoinQ(self, join_type, tab1, tab2, on=on, fields=fields)

    def select_gen(
        self,
        table: Union[str, BaseQType],
        fields=None,
        _where=None,
        *,
        order_by=None,
        _order_by=None,
        _limit=None,
<<<<<<< HEAD
        _group_by=None,
        **where,
=======
        **where: WhereKwargsType,
>>>>>>> 14f4385c
    ) -> Generator[DbRow, None, None]:
        """Same as select, but returns a generator."""
        sql, vals, factory = self.select_to_query(
            table,
            fields=fields,
            dict_where=_where,
            _order_by=order_by or _order_by,
            _limit=_limit,
            _group_by=_group_by,
            **where,
        )
        return self.query_gen(sql, *vals, factory=factory)

    @abstractmethod
    def version(self):
        ...

    def aggregate(
        self,
        table,
        agg_map_or_str,
        where=None,
        _group_by=None,
        _order_by=None,
        _order=None,
        _limit=None,
        **kws,
    ):
        if where and kws:
            raise ValueError("Dict where cannot be mixed with kwargs")

        if not where:
            where = kws

        simple_result = type(agg_map_or_str) is str

        # when using simple results, the caller doesn't have access to result field names
        # instead they specify "_order"
        if _order:
            assert simple_result, "_order kw is only valid when doing simple aggregates"
            _order_by = "k " + _order

        if simple_result:
            agg_map = {"k": agg_map_or_str}
        else:
            agg_map = agg_map_or_str

        aggs = ",".join(
            aggval + " as " + self.quote_key(alias) for alias, aggval in agg_map.items()
        )

        sql = "select " + aggs
        if _group_by:
            sql += "," + ",".join(_group_by)
        sql += " from " + self.quote_key(table)
        where, vals = self._where(where)
        sql += where

        if _group_by:
            sql += " " + self.group_by_query(_group_by)

        if _order_by:
            sql += " " + self.order_by_query(_order_by)

        if _limit:
            sql += " " + self.limit_query(_limit)

        if _group_by:
            ret = {}
            for row in self.query(sql, *vals):
                index = tuple(row[field] for field in _group_by)
                if len(index) == 1:
                    index = index[0]
                ret[index] = {}
                for alias in agg_map:
                    ret[index][alias] = row[alias]
            if simple_result:
                ret = {k: v["k"] for k, v in ret.items()}
        else:
            ret = self.query(sql, *vals)[0]
            if simple_result:
                ret = ret["k"]

        return ret

    def count(self, table, where=None, *, _group_by=None, **kws):
        return self.aggregate(
            table, "count(*)", where=where, _group_by=_group_by, **kws
        )

    def sum(self, table, field, where=None, _group_by=None, **kws):
        return self.aggregate(
            table,
            "sum(" + self.quote_key(field) + ")",
            where=where,
            _group_by=_group_by,
            **kws,
        )

    def delete(self, table, where=None, **kws):
        """Delete all rows in a table that match the supplied value(s).


        For example:  db.delete("table_name", column_name="matching value")
        """
        sql = "delete "
        sql += " from " + self.quote_key(table)

        if where and kws:
            raise ValueError("Dict where cannot be mixed with kwargs")

        if not where:
            where = kws

        where, vals = self._where(where)
        if not where:
            raise ValueError("Use delete_all to delete all rows from a table")

        sql += where

        return self.execute(sql, tuple(vals))

    def delete_all(self, table):
        """Delete all rows in a table."""
        sql = "delete "
        sql += " from " + self.quote_key(table)
        return self.execute(sql)

    def infer_where(self, table, where, vals):
        if not where:
            where = {}

            for key in vals.keys():
                if self.__is_primary(table, key):
                    where[key] = vals[key]

            for key in where:
                del vals[key]

            if not where:
                log.debug("PRIMARY CACHE: %s", self.__primary_cache)
                raise UnknownPrimaryError(
                    "Unable to determine update key for table %s" % table
                )

        return where

    def _set_sql(self, where, vals):
        none_keys = [key for key, val in where.items() if val is None]
        del_all(where, none_keys)

        sql = ", ".join([self.quote_keys(key) + "=" + self.placeholder for key in vals])
        sql += " where "
        sql += " and ".join(
            [self.quote_keys(key) + "=" + self.placeholder for key in where]
        )
        if where and none_keys:
            sql += " and "
        sql += " and ".join([self.quote_keys(key) + " is NULL" for key in none_keys])

        vals = list(vals.values()) + list(where.values())

        return sql, vals

    def update(self, table, where=None, upd=None, **vals):
        if upd:
            vals.update(upd)
        where = self.infer_where(table, where, vals)
        if not vals:
            return
        set_sql, vals = self._set_sql(where, vals)
        sql = "update " + self.quote_key(table) + " set " + set_sql
        return self.execute(sql, tuple(vals))

    def update_all(self, table, **vals):
        """Update all rows in a table to the same values."""
        sql = "update " + self.quote_key(table) + " set "
        sql += ", ".join(
            [self.quote_keys(key) + "=" + self.placeholder for key in vals]
        )
        return self.execute(sql, tuple(vals.values()))

    def upsert_all(self, table, **vals):
        """Update all rows in a table to the same values, or insert if not present."""
        with self.transaction():
            has = self.select(table)
            if not has:
                self.insert(table, **vals)
            else:
                self.update_all(table, **vals)

    def upsert(self, table, where=None, _insert_only=None, **vals):
        """Select a row, and if present, update it, otherwise insert."""

        # insert only fields
        _insert_only = _insert_only or {}

        if hasattr(self, "_upsert_sql"):
            # _upsert_sql is a function that takes two sql statements and joins them into one

            # insert statement + values
            tmp = vals.copy()
            if where is not None:
                tmp.update(where)
            tmp.update(_insert_only)
            ins_sql, in_vals = self._insql(table, **tmp)

            # discard vals, remove where clause stuff
            self.infer_where(table, where, vals)

            # set non-primary key values
            set_sql = ", ".join(
                [self.quote_keys(key) + "=" + self.placeholder for key in vals]
            )
            sql, vals = self._upsert_sql(
                table, ins_sql, in_vals, set_sql, vals.values()
            )

            return self.execute(sql, tuple(vals))

        where = self.infer_where(table, where, vals)

        # find existing row
        with self.transaction():
            has = self.select(table, **where)
            if not has:
                # restore value dict
                vals.update(where)
                vals.update(_insert_only)
                return self.insert(table, **vals)
            else:
                return self.update(table, where, **vals)

    def upsert_non_null(self, table, where=None, **vals):
        """Same as upsert, but values with None in them are ignored."""
        remove = []
        for key, val in vals.items():
            if val is None:
                remove.append(key)

        for key in remove:
            del vals[key]

        self.upsert(table, where, **vals)

    def select_one(
        self, table, fields=None, **where: WhereKwargsType
    ) -> Optional[DbRow]:
        """Select one row.

        Returns None if not found.

        Raises MoreThanOneError if there is more than one result.
        """
        ret = self.select(table, fields, _limit=2, **where)
        if len(ret) > 1:
            raise MoreThanOneError
        if ret:
            return ret[0]
        return None

    def select_any_one(
        self, table, fields=None, **where: WhereKwargsType
    ) -> Optional[DbRow]:
        """Select one row.

        Returns None if not found.

        Returns the first one found if there is more than one result.
        """
        ret = self.select_gen(table, fields, _limit=1, **where)
        try:
            return next(ret)
        except StopIteration:
            return None

    def _get_table_cols(self, tab: str):
        if self.__model_cache is None:
            self.__model_cache = self.model()
        tab_mod = self.__model_cache[tab]
        return tab_mod.columns

    def get_subq_col_names(self, tab: Union[str, BaseQType]):
        if getattr(tab, "fields", None):
            if type(tab) is SubQ:
                return [AlreadyAliased(fd) for fd in tab.fields]
            else:
                return tab.fields

        if type(tab) is SubQ:
            tab = tab.table
            return self.get_subq_col_names(tab)

        if type(tab) is str:
            return [col.name for col in self._get_table_cols(tab)]

    def field_sql_from_map(self, field_map: Dict[str, str]):
        sql = ""
        for name, qual_name in field_map.items():
            if self.auto_quote(qual_name) != self.quote_key(name):
                sql += ", " + self.auto_quote(qual_name) + " as " + self.quote_key(name)
            else:
                sql += ", " + self.auto_quote(qual_name)
        return sql.lstrip(",")<|MERGE_RESOLUTION|>--- conflicted
+++ resolved
@@ -984,20 +984,12 @@
         self,
         table: Union[str, BaseQType],
         *,
-<<<<<<< HEAD
-        fields,
-        dict_where,
+        fields: Union[Dict[str, str], List[str]],
+        dict_where: WhereClauseType,
         _order_by,
         _limit,
         _group_by,
-        **where,
-=======
-        fields: Union[Dict[str, str], List[str]],
-        dict_where: WhereClauseType,
-        order_by,
-        _limit,
         **where: WhereKwargsType,
->>>>>>> 14f4385c
     ):
         sql = "select "
 
@@ -1087,12 +1079,8 @@
         order_by=None,
         _order_by=None,
         _limit=None,
-<<<<<<< HEAD
         _group_by=None,
-        **where,
-=======
         **where: WhereKwargsType,
->>>>>>> 14f4385c
     ) -> List[DbRow]:
         """Select from table (or join) using fields (or *) and where (vals can be list or none).
         __class keyword optionally replaces Row obj.
@@ -1210,12 +1198,8 @@
         order_by=None,
         _order_by=None,
         _limit=None,
-<<<<<<< HEAD
         _group_by=None,
-        **where,
-=======
         **where: WhereKwargsType,
->>>>>>> 14f4385c
     ) -> Generator[DbRow, None, None]:
         """Same as select, but returns a generator."""
         sql, vals, factory = self.select_to_query(
