# pylint: disable=missing-docstring, protected-access, unused-argument, too-few-public-methods
# pylint: disable=import-outside-toplevel, unidiomatic-typecheck

import logging
import multiprocessing
import sqlite3
import threading
from multiprocessing.pool import ThreadPool

import pytest

from notanorm import SqliteDb, DbRow, DbModel, DbCol, DbType, DbTable, DbIndex, DbBase

import notanorm.errors as err

log = logging.getLogger(__name__)


PYTEST_REG = False


@pytest.fixture
def db_sqlite():
    db = SqliteDb(":memory:")
    yield db
    db.close()

@pytest.fixture
def db_sqlite_notmem(tmp_path):
    db = SqliteDb(str(tmp_path / "db"), timeout=1)
    yield db
    db.close()

def get_mysql_db():
    from notanorm import MySqlDb
    db = MySqlDb(read_default_file="~/.my.cnf")
    db.query("DROP DATABASE IF EXISTS test_db")
    db.query("CREATE DATABASE test_db")
    db.query("USE test_db")

    return MySqlDb(read_default_file="~/.my.cnf", db="test_db")

def cleanup_mysql_db(db):
    db.query("DROP DATABASE test_db")
    db.close()

@pytest.fixture
def db_mysql():
    db = get_mysql_db()
    yield db
    cleanup_mysql_db(db)

@pytest.fixture
def db_mysql_notmem(db_mysql):
    yield db_mysql

@pytest.fixture(name="db")
def db_fixture(request, db_name):
    yield request.getfixturevalue("db_" + db_name)

@pytest.fixture(name="db_notmem")
def db_notmem_fixture(request, db_name):
    yield request.getfixturevalue("db_" + db_name + "_notmem")

def pytest_generate_tests(metafunc):
    """Converts user-argument --db to fixture parameters."""

    global PYTEST_REG               # pylint: disable=global-statement
    if not PYTEST_REG:
        if any(db in metafunc.fixturenames for db in ("db", "db_notmem")):
            db_names = metafunc.config.getoption("db", [])
            db_names = db_names or ["sqlite"]
            for mark in metafunc.definition.own_markers:
                if mark.name == "db":
                    db_names = set(mark.args).intersection(set(db_names))
                    break
            db_names = sorted(db_names)         # xdist compat
            metafunc.parametrize("db_name", db_names, scope="function")


def test_db_basic(db):
    db.query("create table foo (bar text)")
    db.query("insert into foo (bar) values (%s)" % db.placeholder, "hi")
    assert db.query("select bar from foo")[0].bar == "hi"


def test_db_count(db):
    db.query("create table foo (bar text)")
    db.query("insert into foo (bar) values (%s)" % db.placeholder, "hi")

    assert db.count("foo") == 1
    assert db.count("foo", bar="hi") == 1
    assert db.count("foo", {"bar": "hi"}) == 1
    assert db.count("foo", {"bar": "ho"}) == 0


def test_db_select(db):
    db.query("create table foo (bar text)")
    db.query("insert into foo (bar) values (%s)" % db.placeholder, "hi")

    assert db.select("foo", bar="hi")[0].bar == "hi"
    assert db.select("foo", bar=None) == []
    assert db.select("foo", {"bar": "hi"})[0].bar == "hi"
    assert db.select("foo", {"bar": "ho"}) == []


def test_db_row_obj__dict__(db):
    db.query("create table foo (bar text)")
    db.query("insert into foo (bar) values (%s)" % db.placeholder, "hi")

    assert db.select_one("foo").__dict__ == {"bar": "hi"}
    assert db.select_one("foo")._asdict() == {"bar": "hi"}


def test_db_class(db):
    db.query("create table foo (bar text)")
    db.query("insert into foo (bar) values (%s)" % db.placeholder, "hi")

    class Foo:
        def __init__(self, bar=None):
            self.bar = bar

    obj = db.select_one("foo", bar="hi", __class=Foo)

    assert type(obj) == Foo

    db.register_class("foo", Foo)

    obj = db.select_one("foo", bar="hi")

    assert obj.bar == "hi"
    assert type(obj) == Foo


def test_db_select_in(db):
    db.query("create table foo (bar text)")
    db.insert("foo", bar="hi")
    db.insert("foo", bar="ho")

    res = [DbRow({'bar': 'hi'}), DbRow({'bar': 'ho'})]

    assert db.select("foo", ["bar"], {"bar": ["hi", "ho"]}) == res


def test_db_select_join(db):
    db.query("create table foo (col text, d text)")
    db.query("create table baz (col text, d text)")
    db.insert("foo", col="hi", d="foo")
    db.insert("baz", col="hi", d="baz")
    res = db.select("foo inner join baz on foo.col=baz.col", ["baz.d"], {"foo.col": "hi"})
    assert res[0].d == "baz"


def test_db_update_and_select(db):
    db.query("create table foo (bar varchar(32) not null primary key, baz text)")
    db.insert("foo", bar="hi", baz="ho")

    assert db.select("foo", bar="hi")[0].bar == "hi"

    # infers where clause from primary key
    db.update("foo", bar="hi", baz="up")

    assert db.select("foo", bar="hi")[0].baz == "up"

    # alternate interface where the first argument is a where clause dict
    db.update("foo", {"bar": "hi"}, baz="up2")

    assert db.select("foo")[0].baz == "up2"

    # alternate interface where the select is explicit
    assert db.select("foo", ['baz'])[0].baz, "up2"


def test_db_upsert(db):
    db.query("create table foo (bar varchar(32) not null primary key, baz text)")
    db.insert("foo", bar="hi", baz="ho")

    assert db.select("foo", bar="hi")[0].bar == "hi"

    # updates
    db.upsert("foo", bar="hi", baz="up")

    assert db.select("foo", bar="hi")[0].baz == "up"

    # inserts
    db.upsert("foo", bar="lo", baz="down")

    assert db.select("foo", bar="hi")[0].baz == "up"
    assert db.select("foo", bar="lo")[0].baz == "down"


def test_db_upsert_non_null(db):
    db.query("create table foo (bar varchar(32) not null primary key, baz text, bop text)")
    db.insert("foo", bar="hi", baz="ho", bop="keep")

    # updates baz... but not bop to none
    db.upsert_non_null("foo", bar="hi", baz="up", bop=None)

    assert db.select_one("foo").baz == "up"
    assert db.select_one("foo").bop == "keep"


def test_model_create(db):
    model = DbModel({
        "foo": DbTable(columns=(
            DbCol("auto", typ=DbType.INTEGER, autoinc=True, notnull=True),
            DbCol("blob", typ=DbType.BLOB),
            DbCol("tex", typ=DbType.TEXT, notnull=True),
            DbCol("siz3v", typ=DbType.TEXT, size=3, fixed=False),
            DbCol("siz3", typ=DbType.TEXT, size=3, fixed=True),
            DbCol("flt", typ=DbType.FLOAT),
            DbCol("dbl", typ=DbType.DOUBLE),
        ), indexes=tuple([
            DbIndex(fields=("auto", ), primary=True)
        ]))
    })
    db.create_model(model)
    check = db.model()
    assert check == model


def test_model_cmp(db):
    model1 = DbModel({
        "foo": DbTable(columns=(
            DbCol("Auto", typ=DbType.INTEGER, autoinc=True, notnull=True),
        ), indexes=tuple([
            DbIndex(fields=("Auto", ), primary=True)
        ]))
    })
    model2 = DbModel({
        "FOO": DbTable(columns=(
            DbCol("autO", typ=DbType.INTEGER, autoinc=True, notnull=True),
        ), indexes=tuple([
            DbIndex(fields=("autO", ), primary=True)
        ]))
    })

    assert model1["foo"].columns[0] == model2["FOO"].columns[0]
    assert model1["foo"].indexes[0] == model2["FOO"].indexes[0]
    assert model1 == model2


def test_conn_retry(db):
    db.query("create table foo (x integer)")
    db._DbBase__conn_p.close()                  # pylint: disable=no-member
    db.max_reconnect_attempts = 1
    with pytest.raises(Exception):
        db.query("create table foo (x integer)")
    db.max_reconnect_attempts = 2
    db.query("create table bar (x integer)")


@pytest.mark.db("sqlite")
def test_safedb_inmemorydb(db):
    # test that in memory db's are relatively safe
    db.query("create table foo (bar primary key)")
    db.query("insert into foo (bar) values (?)", 0)

    def updater(_i):
        db.query("update foo set bar = bar + ?", 1)

    pool = ThreadPool(processes=100)

    pool.map(updater, range(100))

    assert db.query("select bar from foo")[0].bar == 100

def get_db(db_name, db_conn):
    if db_name == "sqlite":
        return SqliteDb(*db_conn[0], **db_conn[1])
    else:
        from notanorm import MySqlDb
        return MySqlDb(*db_conn[0], **db_conn[1])

def cleanup_db(db):
    if db.__class__.__name__ == "MySqlDb":
        cleanup_mysql_db(db)

def _test_upsert_i(db_name, i, db_conn, mod):
    db = get_db(db_name, db_conn)

    with db.transaction() as db:
        db.upsert("foo", bar=i % mod, baz=i)
        row = db.select_one("foo", bar=i % mod)
        db.update("foo", bar=i % mod, cnt=row.cnt + 1)

# todo: maybe using the native "mysql connector" would enable fixing this
#       but really, why would mysql allow blocking transactions like sqlite?
@pytest.mark.db("sqlite")
def test_upsert_multiprocess(db_name, db_notmem, tmp_path):
    db = db_notmem
    db.query("create table foo (bar integer primary key, baz integer, cnt integer default 0)")

    num = 22
    ts = []
    mod = 5

    for i in range(0, num):
        currt = multiprocessing.Process(target=_test_upsert_i, args=(db_name, i, db.connection_args, mod), daemon=True)
        ts.append(currt)

    for t in ts:
        t.start()

    for t in ts:
        t.join()

    log.debug(db.select("foo"))
    assert len(db.select("foo")) == mod
    for i in range(mod):
        ent = db.select_one("foo", bar=i)
        assert ent.cnt == int(num / mod) + (i < num % mod)

# for some reqson mysql seems connect in a way that causes multiple object to have the same underlying connection
# todo: maybe using the native "mysql connector" would enable fixing this
@pytest.mark.db("sqlite")
def test_upsert_threaded_multidb(db_notmem, db_name):
    db = db_notmem
    db.query("create table foo (bar integer primary key, baz integer, cnt integer default 0)")

    num = 22
    ts = []
    mod = 5

    def _upsert_i(up_i, up_db_name, db_conn, up_mod):
        with get_db(up_db_name, db_conn) as _db:
            _db.upsert("foo", bar=up_i % up_mod, baz=up_i)
            with _db.transaction():
                row = _db.select_one("foo", bar=up_i % up_mod)
                _db.update("foo", bar=up_i % up_mod, cnt=row.cnt + 1)

    for i in range(0, num):
        currt = threading.Thread(target=_upsert_i, args=(i, db_name, db.connection_args, mod), daemon=True)
        ts.append(currt)

    for t in ts:
        t.start()

    for t in ts:
        t.join()

    log.debug(db.select("foo"))
    assert len(db.select("foo")) == mod
    for i in range(mod):
        ent = db.select_one("foo", bar=i)
        assert ent.cnt == int(num / mod) + (i < num % mod)

def test_transactions_any_exc(db):
    class TestExc(Exception):
        pass

    db.query("CREATE table foo (bar integer primary key)")
    db.insert("foo", bar=5)
    with pytest.raises(TestExc):
        with db.transaction() as db:
            db.delete_all("foo")
            raise TestExc()
    assert db.select("foo")[0].bar == 5

def test_transactions_deadlock(db):
    def trans_thread(orig_db):
        with orig_db.transaction() as ins_db:
            for ins in range(50, 100):
                ins_db.insert("foo", bar=ins)

    db.query("CREATE table foo (bar integer primary key)")

    thread = threading.Thread(target=trans_thread, args=(db,), daemon=True)
    thread.start()
    for i in range(50):
        db.insert("foo", bar=i)
    thread.join()


def test_upsert_thready_one(db_notmem):

    db = db_notmem

    db.query("create table foo (bar integer primary key, baz integer)")

    failed = False
    num = 100
    mod = 7

    def upsert_i(db, i):
        try:
            db.upsert("foo", bar=str(i % mod), baz=i)
        except Exception as e:
            nonlocal failed
            failed = True
            log.error("failed to upsert: %s", repr(e))

    ts = []
    for i in range(0, num):
        currt = threading.Thread(target=upsert_i, args=(db, i), daemon=True)
        ts.append(currt)

    for t in ts:
        t.start()

    for t in ts:
        t.join()

    assert not failed
    assert len(db.select("foo")) == mod


# for some reqson mysql seems connect in a way that causes multiple object to have the same underlying connection
# todo: maybe using the native "connector" would enable fixing this
@pytest.mark.db("sqlite")
def test_transaction_fail_on_begin(db_notmem: "DbBase", db_name):
    db1 = db_notmem
    db2 = get_db(db_name, db1.connection_args)

    db1.max_reconnect_attempts = 1

    with db2.transaction():
        with pytest.raises(sqlite3.OperationalError, match=r".*database.*is locked"):
            with db1.transaction():
                pass

<<<<<<< HEAD

@pytest.mark.db("sqlite")
def test_readonly_fail(db):
    db.query("create table foo (bar text)")
    db.insert("foo", bar="y1")
    db.query("PRAGMA query_only=ON;")
    with pytest.raises(err.DbReadOnlyError):
        db.insert("foo", bar="y2")
=======
def test_timeout_rational(db_notmem):
    db = db_notmem
    assert db.max_reconnect_attempts > 1
    assert db.timeout > 1
    assert db.timeout < 60
>>>>>>> 9e850621
<|MERGE_RESOLUTION|>--- conflicted
+++ resolved
@@ -419,8 +419,6 @@
             with db1.transaction():
                 pass
 
-<<<<<<< HEAD
-
 @pytest.mark.db("sqlite")
 def test_readonly_fail(db):
     db.query("create table foo (bar text)")
@@ -428,10 +426,9 @@
     db.query("PRAGMA query_only=ON;")
     with pytest.raises(err.DbReadOnlyError):
         db.insert("foo", bar="y2")
-=======
+
 def test_timeout_rational(db_notmem):
     db = db_notmem
     assert db.max_reconnect_attempts > 1
     assert db.timeout > 1
-    assert db.timeout < 60
->>>>>>> 9e850621
+    assert db.timeout < 60